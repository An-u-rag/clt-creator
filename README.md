--- conflicted
+++ resolved
@@ -1,10 +1,3 @@
-<<<<<<< HEAD
-CLT CREATOR
-
-Abstract:
-
-Today, school students are first introduced to geometry and advanced mathematical concepts by plotting a graph and they struggle with 3D concepts since current technologies can either be too difficult to grasp or too simple with only drag-drop functionalities with no focus on the underlying key concepts. This article presents a 3D graphics library and an interactive, educational system for visualization of a 3D environment where planks of Cross Laminated Timber can be manipulated by geometric and mathematical functions to produce a 3D building-like structure. Through this, there is a focus on functions, 3D geometry and other underlying mathematics, as these mathematical concepts are closely linked with the world of computing, specifically in the fields of computer graphics, which will increase students’ confidence as they will be programming in Elm whilst also spreading the idea of sustainable and clean construction.
-=======
 
 <h1>CLT Creator</h1>
 
@@ -17,5 +10,4 @@
 <p>Today, school students are first introduced to geometry and advanced mathematical concepts by plotting a graph and they struggle with 3D concepts since current technologies can either be too difficult to grasp or too simple with only drag-drop functionalities with no focus on the underlying key concepts. This article presents a 3D graphics library and an interactive, educational system for visualization of a 3D environment where planks of Cross Laminated Timber can be manipulated by geometric and mathematical functions to produce a 3D building-like structure. Through this, there is a focus on functions, 3D geometry and other underlying mathematics, as these mathematical concepts are closely linked with the world of computing, specifically in the fields of computer graphics, which will increase students’ confidence as they will be programming in Elm whilst also spreading the idea of sustainable and clean construction.</p>
 
 
-*The article is yet to be published...*
->>>>>>> 39af8572
+*The article is yet to be published...*