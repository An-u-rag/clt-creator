--- conflicted
+++ resolved
@@ -47,7 +47,7 @@
 import Scene3d
 import Scene3d.Light as Light exposing (Light)
 import Scene3d.Material as Material exposing (Material)
-import Scene3d.Mesh as Mesh exposing (Mesh)
+import Scene3d.Mesh exposing (Mesh)
 import Skybox exposing (..)
 import Svg
 import Svg.Attributes as SA
@@ -55,11 +55,7 @@
 import TriangularMesh exposing (TriangularMesh, vertex)
 import Viewpoint3d exposing (Viewpoint3d)
 import WebGL.Texture exposing (Texture)
-<<<<<<< HEAD
 import Wrapper3D
-=======
-import Wrapper3D exposing (arrowStartingAt, group3D)
->>>>>>> 4e8a0665
 
 
 
@@ -573,11 +569,8 @@
 
         cltMain =
             createCltPlank width length height
-
-        -- TODO meshV, stripMeshV, etc. all need more descriptive names if they aren't going to be local.
-        -- Ideally they would also be trimmed down a bit, since some of these functions don't seem necessary.
     in
-    -- In the init functio nwe store the previously created mesh and other values since creation of a mesh is an expensive operation
+    -- In the init function we store the previously created mesh and other values since creation of a mesh is an expensive operation
     --   and changing the mesh frequently causes optimization issues.
     -- This is why we store the mesh in the state change variable instead of calculating and remaking the mesh at every instance.
     -- We also store the texture values for the created meshes to apply them later in the view function
@@ -1508,7 +1501,7 @@
             in
             Wrapper3D.group3D <|
                 if model.isCut && model.cutDir == 'X' then
-                    [ arrowStartingAt cutArrowStartX
+                    [ Wrapper3D.arrowStartingAt cutArrowStartX
                         Direction3d.negativeY
                         { radius = Length.centimeters 8
                         , length = lengthX
@@ -1517,7 +1510,7 @@
                     ]
 
                 else if model.isCut && model.cutDir == 'Y' then
-                    [ arrowStartingAt cutArrowStartY
+                    [ Wrapper3D.arrowStartingAt cutArrowStartY
                         Direction3d.positiveX
                         { radius = Length.centimeters 8
                         , length = lengthY
@@ -1526,8 +1519,8 @@
                     ]
 
                 else if model.isCut then
-                    [ arrowStartingAt cutArrowStartY Direction3d.positiveX { radius = Length.centimeters 8, length = lengthY } (Material.nonmetal { baseColor = Color.black, roughness = 0.1 })
-                    , arrowStartingAt cutArrowStartX Direction3d.negativeY { radius = Length.centimeters 8, length = lengthX } (Material.nonmetal { baseColor = Color.black, roughness = 0.1 })
+                    [ Wrapper3D.arrowStartingAt cutArrowStartY Direction3d.positiveX { radius = Length.centimeters 8, length = lengthY } (Material.nonmetal { baseColor = Color.black, roughness = 0.1 })
+                    , Wrapper3D.arrowStartingAt cutArrowStartX Direction3d.negativeY { radius = Length.centimeters 8, length = lengthX } (Material.nonmetal { baseColor = Color.black, roughness = 0.1 })
                     ]
 
                 else
